--- conflicted
+++ resolved
@@ -30,13 +30,10 @@
                 Store::MySQL(store) => store.get_blob(key, read_range).await,
                 #[cfg(feature = "rocks")]
                 Store::RocksDb(store) => store.get_blob(key, read_range).await,
-<<<<<<< HEAD
                 #[cfg(feature = "tikv")]
                 Store::TiKV(store) => store.get_blob(key, read_range).await,
-=======
                 #[cfg(feature = "enterprise")]
                 Store::SQLReadReplica(store) => store.get_blob(key, read_range).await,
->>>>>>> 6b92961c
                 Store::None => Err(trc::StoreEvent::NotConfigured.into()),
             },
             BlobBackend::Fs(store) => store.get_blob(key, read_range).await,
@@ -115,13 +112,10 @@
                 Store::MySQL(store) => store.put_blob(key, data.as_ref()).await,
                 #[cfg(feature = "rocks")]
                 Store::RocksDb(store) => store.put_blob(key, data.as_ref()).await,
-<<<<<<< HEAD
                 #[cfg(feature = "tikv")]
                 Store::TiKV(store) => store.put_blob(key, data.as_ref()).await,
-=======
                 #[cfg(feature = "enterprise")]
                 Store::SQLReadReplica(store) => store.put_blob(key, data.as_ref()).await,
->>>>>>> 6b92961c
                 Store::None => Err(trc::StoreEvent::NotConfigured.into()),
             },
             BlobBackend::Fs(store) => store.put_blob(key, data.as_ref()).await,
@@ -156,13 +150,10 @@
                 Store::MySQL(store) => store.delete_blob(key).await,
                 #[cfg(feature = "rocks")]
                 Store::RocksDb(store) => store.delete_blob(key).await,
-<<<<<<< HEAD
                 #[cfg(feature = "tikv")]
                 Store::TiKV(store) => store.delete_blob(key).await,
-=======
                 #[cfg(feature = "enterprise")]
                 Store::SQLReadReplica(store) => store.delete_blob(key).await,
->>>>>>> 6b92961c
                 Store::None => Err(trc::StoreEvent::NotConfigured.into()),
             },
             BlobBackend::Fs(store) => store.delete_blob(key).await,
