/*
 * SPDX-FileCopyrightText: 2020 Stalwart Labs Ltd <hello@stalw.art>
 *
 * SPDX-License-Identifier: AGPL-3.0-only OR LicenseRef-SEL
 */

use roaring::RoaringBitmap;

use crate::Store;

pub mod blob;
pub mod fts;
pub mod lookup;
pub mod store;

impl Store {
    pub fn id(&self) -> &'static str {
        match self {
            #[cfg(feature = "sqlite")]
            Self::SQLite(_) => "sqlite",
            #[cfg(feature = "foundation")]
            Self::FoundationDb(_) => "foundationdb",
            #[cfg(feature = "postgres")]
            Self::PostgreSQL(_) => "postgresql",
            #[cfg(feature = "mysql")]
            Self::MySQL(_) => "mysql",
            #[cfg(feature = "rocks")]
            Self::RocksDb(_) => "rocksdb",
<<<<<<< HEAD
            #[cfg(feature = "tikv")]
            Self::TiKV(_) => "tikv",
=======
            #[cfg(feature = "enterprise")]
            Self::SQLReadReplica(_) => "read_replica",
>>>>>>> 6b92961c
            Self::None => "none",
        }
    }
}

#[allow(clippy::len_without_is_empty)]
pub trait DocumentSet: Sync + Send {
    fn min(&self) -> u32;
    fn max(&self) -> u32;
    fn contains(&self, id: u32) -> bool;
    fn len(&self) -> usize;
    fn iterate(&self) -> impl Iterator<Item = u32>;
}

impl DocumentSet for RoaringBitmap {
    fn min(&self) -> u32 {
        self.min().unwrap_or(0)
    }

    fn max(&self) -> u32 {
        self.max().map(|m| m + 1).unwrap_or(0)
    }

    fn contains(&self, id: u32) -> bool {
        self.contains(id)
    }

    fn len(&self) -> usize {
        self.len() as usize
    }

    fn iterate(&self) -> impl Iterator<Item = u32> {
        self.iter()
    }
}

impl DocumentSet for Vec<u32> {
    fn contains(&self, id: u32) -> bool {
        self.binary_search(&id).is_ok()
    }

    fn min(&self) -> u32 {
        self.first().copied().unwrap_or(0)
    }

    fn max(&self) -> u32 {
        self.last().copied().map(|m| m + 1).unwrap_or(0)
    }

    fn len(&self) -> usize {
        self.len()
    }

    fn iterate(&self) -> impl Iterator<Item = u32> {
        self.iter().copied()
    }
}

impl DocumentSet for () {
    fn min(&self) -> u32 {
        0
    }

    fn max(&self) -> u32 {
        u32::MAX
    }

    fn contains(&self, _: u32) -> bool {
        true
    }

    fn len(&self) -> usize {
        0
    }

    fn iterate(&self) -> impl Iterator<Item = u32> {
        std::iter::empty()
    }
}<|MERGE_RESOLUTION|>--- conflicted
+++ resolved
@@ -26,13 +26,10 @@
             Self::MySQL(_) => "mysql",
             #[cfg(feature = "rocks")]
             Self::RocksDb(_) => "rocksdb",
-<<<<<<< HEAD
             #[cfg(feature = "tikv")]
             Self::TiKV(_) => "tikv",
-=======
             #[cfg(feature = "enterprise")]
             Self::SQLReadReplica(_) => "read_replica",
->>>>>>> 6b92961c
             Self::None => "none",
         }
     }
