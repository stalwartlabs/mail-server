/*
 * SPDX-FileCopyrightText: 2020 Stalwart Labs Ltd <hello@stalw.art>
 *
 * SPDX-License-Identifier: AGPL-3.0-only OR LicenseRef-SEL
 */

use std::{borrow::Cow, sync::Arc};

pub mod backend;
pub mod config;
pub mod dispatch;
pub mod fts;
pub mod query;
pub mod write;

pub use ahash;
use ahash::AHashMap;
use backend::{fs::FsStore, memory::MemoryStore};
pub use blake3;
pub use parking_lot;
pub use rand;
pub use roaring;
use write::{purge::PurgeSchedule, BitmapClass, ValueClass};

#[cfg(feature = "s3")]
use backend::s3::S3Store;

#[cfg(feature = "postgres")]
use backend::postgres::PostgresStore;

#[cfg(feature = "mysql")]
use backend::mysql::MysqlStore;

#[cfg(feature = "sqlite")]
use backend::sqlite::SqliteStore;

#[cfg(feature = "foundation")]
use backend::foundationdb::FdbStore;

#[cfg(feature = "rocks")]
use backend::rocksdb::RocksDbStore;

#[cfg(feature = "elastic")]
use backend::elastic::ElasticSearchStore;

#[cfg(feature = "redis")]
use backend::redis::RedisStore;

#[cfg(feature = "tikv")]
use backend::tikv::TikvStore;

pub trait Deserialize: Sized + Sync + Send {
    fn deserialize(bytes: &[u8]) -> trc::Result<Self>;
}

pub trait Serialize {
    fn serialize(self) -> Vec<u8>;
}

// Key serialization flags
pub(crate) const WITH_SUBSPACE: u32 = 1;

pub trait Key: Sync + Send + Clone {
    fn serialize(&self, flags: u32) -> Vec<u8>;
    fn subspace(&self) -> u8;
}

#[derive(Debug, Clone, Copy, PartialEq, Eq, Hash)]
pub struct BitmapKey<T: AsRef<BitmapClass<u32>>> {
    pub account_id: u32,
    pub collection: u8,
    pub class: T,
    pub document_id: u32,
}

#[derive(Debug, Clone, PartialEq, Eq, Hash)]
pub struct IndexKey<T: AsRef<[u8]>> {
    pub account_id: u32,
    pub collection: u8,
    pub document_id: u32,
    pub field: u8,
    pub key: T,
}

#[derive(Debug, Clone, Copy, PartialEq, Eq, Hash)]
pub struct IndexKeyPrefix {
    pub account_id: u32,
    pub collection: u8,
    pub field: u8,
}

#[derive(Debug, Clone, Copy, PartialEq, Eq, Hash)]
pub struct ValueKey<T: AsRef<ValueClass<u32>>> {
    pub account_id: u32,
    pub collection: u8,
    pub document_id: u32,
    pub class: T,
}

#[derive(Debug, Clone, Copy, PartialEq, Eq, Hash)]
pub struct LogKey {
    pub account_id: u32,
    pub collection: u8,
    pub change_id: u64,
}

pub const U64_LEN: usize = std::mem::size_of::<u64>();
pub const U32_LEN: usize = std::mem::size_of::<u32>();

#[derive(Clone, Debug, PartialEq, Eq, Hash)]
pub enum BlobClass {
    Reserved {
        account_id: u32,
        expires: u64,
    },
    Linked {
        account_id: u32,
        collection: u8,
        document_id: u32,
    },
}

impl Default for BlobClass {
    fn default() -> Self {
        BlobClass::Reserved {
            account_id: 0,
            expires: 0,
        }
    }
}

pub const SUBSPACE_ACL: u8 = b'a';
pub const SUBSPACE_BITMAP_ID: u8 = b'b';
pub const SUBSPACE_BITMAP_TAG: u8 = b'c';
pub const SUBSPACE_BITMAP_TEXT: u8 = b'v';
pub const SUBSPACE_DIRECTORY: u8 = b'd';
pub const SUBSPACE_FTS_QUEUE: u8 = b'f';
pub const SUBSPACE_INDEXES: u8 = b'i';
pub const SUBSPACE_BLOB_RESERVE: u8 = b'j';
pub const SUBSPACE_BLOB_LINK: u8 = b'k';
pub const SUBSPACE_BLOBS: u8 = b't';
pub const SUBSPACE_LOGS: u8 = b'l';
pub const SUBSPACE_COUNTER: u8 = b'n';
pub const SUBSPACE_LOOKUP_VALUE: u8 = b'm';
pub const SUBSPACE_PROPERTY: u8 = b'p';
pub const SUBSPACE_SETTINGS: u8 = b's';
pub const SUBSPACE_QUEUE_MESSAGE: u8 = b'e';
pub const SUBSPACE_QUEUE_EVENT: u8 = b'q';
pub const SUBSPACE_QUOTA: u8 = b'u';
pub const SUBSPACE_REPORT_OUT: u8 = b'h';
pub const SUBSPACE_REPORT_IN: u8 = b'r';
pub const SUBSPACE_FTS_INDEX: u8 = b'g';
pub const SUBSPACE_TRACE: u8 = b'o';
pub const SUBSPACE_TRACE_INDEX: u8 = b'w';

pub const SUBSPACE_RESERVED_1: u8 = b'x';
pub const SUBSPACE_RESERVED_2: u8 = b'y';
pub const SUBSPACE_RESERVED_3: u8 = b'z';

#[derive(Clone)]
pub struct IterateParams<T: Key> {
    begin: T,
    end: T,
    first: bool,
    ascending: bool,
    values: bool,
}

#[derive(Clone, Default)]
pub struct Stores {
    pub stores: AHashMap<String, Store>,
    pub blob_stores: AHashMap<String, BlobStore>,
    pub fts_stores: AHashMap<String, FtsStore>,
    pub lookup_stores: AHashMap<String, LookupStore>,
    pub purge_schedules: Vec<PurgeSchedule>,
}

#[derive(Clone, Default)]
pub enum Store {
    #[cfg(feature = "sqlite")]
    SQLite(Arc<SqliteStore>),
    #[cfg(feature = "foundation")]
    FoundationDb(Arc<FdbStore>),
    #[cfg(feature = "postgres")]
    PostgreSQL(Arc<PostgresStore>),
    #[cfg(feature = "mysql")]
    MySQL(Arc<MysqlStore>),
    #[cfg(feature = "rocks")]
    RocksDb(Arc<RocksDbStore>),
<<<<<<< HEAD
    #[cfg(feature = "tikv")]
    TiKV(Arc<TikvStore>),
    #[cfg(feature = "enterprise")]
=======
    #[cfg(all(feature = "enterprise", any(feature = "postgres", feature = "mysql")))]
>>>>>>> bd4129e1
    SQLReadReplica(Arc<backend::composite::read_replica::SQLReadReplica>),
    #[default]
    None,
}

#[derive(Clone)]
pub struct BlobStore {
    pub backend: BlobBackend,
    pub compression: CompressionAlgo,
}

#[derive(Clone, Copy, Debug)]
pub enum CompressionAlgo {
    None,
    Lz4,
}

#[derive(Clone)]
pub enum BlobBackend {
    Store(Store),
    Fs(Arc<FsStore>),
    #[cfg(feature = "s3")]
    S3(Arc<S3Store>),
    #[cfg(feature = "enterprise")]
    Composite(Arc<backend::composite::distributed_blob::DistributedBlob>),
}

#[derive(Clone)]
pub enum FtsStore {
    Store(Store),
    #[cfg(feature = "elastic")]
    ElasticSearch(Arc<ElasticSearchStore>),
}

#[derive(Clone)]
pub enum LookupStore {
    Store(Store),
    Query(Arc<QueryStore>),
    #[cfg(feature = "redis")]
    Redis(Arc<RedisStore>),
    Memory(Arc<MemoryStore>),
}

pub struct QueryStore {
    pub store: LookupStore,
    pub query: String,
}

#[cfg(feature = "sqlite")]
impl From<SqliteStore> for Store {
    fn from(store: SqliteStore) -> Self {
        Self::SQLite(Arc::new(store))
    }
}

#[cfg(feature = "foundation")]
impl From<FdbStore> for Store {
    fn from(store: FdbStore) -> Self {
        Self::FoundationDb(Arc::new(store))
    }
}

#[cfg(feature = "postgres")]
impl From<PostgresStore> for Store {
    fn from(store: PostgresStore) -> Self {
        Self::PostgreSQL(Arc::new(store))
    }
}

#[cfg(feature = "mysql")]
impl From<MysqlStore> for Store {
    fn from(store: MysqlStore) -> Self {
        Self::MySQL(Arc::new(store))
    }
}

#[cfg(feature = "rocks")]
impl From<RocksDbStore> for Store {
    fn from(store: RocksDbStore) -> Self {
        Self::RocksDb(Arc::new(store))
    }
}

#[cfg(feature = "tikv")]
impl From<TikvStore> for Store {
    fn from(store: TikvStore) -> Self {
        Self::TiKV(Arc::new(store))
    }
}

impl From<FsStore> for BlobStore {
    fn from(store: FsStore) -> Self {
        BlobStore {
            backend: BlobBackend::Fs(Arc::new(store)),
            compression: CompressionAlgo::None,
        }
    }
}

#[cfg(feature = "s3")]
impl From<S3Store> for BlobStore {
    fn from(store: S3Store) -> Self {
        BlobStore {
            backend: BlobBackend::S3(Arc::new(store)),
            compression: CompressionAlgo::None,
        }
    }
}

#[cfg(feature = "elastic")]
impl From<ElasticSearchStore> for FtsStore {
    fn from(store: ElasticSearchStore) -> Self {
        Self::ElasticSearch(Arc::new(store))
    }
}

#[cfg(feature = "redis")]
impl From<RedisStore> for LookupStore {
    fn from(store: RedisStore) -> Self {
        Self::Redis(Arc::new(store))
    }
}

impl From<Store> for FtsStore {
    fn from(store: Store) -> Self {
        Self::Store(store)
    }
}

impl From<Store> for BlobStore {
    fn from(store: Store) -> Self {
        BlobStore {
            backend: BlobBackend::Store(store),
            compression: CompressionAlgo::None,
        }
    }
}

impl From<Store> for LookupStore {
    fn from(store: Store) -> Self {
        Self::Store(store)
    }
}

impl Default for BlobStore {
    fn default() -> Self {
        Self {
            backend: BlobBackend::Store(Store::None),
            compression: CompressionAlgo::None,
        }
    }
}

impl Default for LookupStore {
    fn default() -> Self {
        Self::Store(Store::None)
    }
}

impl Default for FtsStore {
    fn default() -> Self {
        Self::Store(Store::None)
    }
}

#[derive(Clone, Debug, PartialEq)]
pub enum Value<'x> {
    Integer(i64),
    Bool(bool),
    Float(f64),
    Text(Cow<'x, str>),
    Blob(Cow<'x, [u8]>),
    Null,
}

impl Eq for Value<'_> {}

impl<'x> Value<'x> {
    pub fn to_str<'y: 'x>(&'y self) -> Cow<'x, str> {
        match self {
            Value::Text(s) => s.as_ref().into(),
            Value::Integer(i) => Cow::Owned(i.to_string()),
            Value::Bool(b) => Cow::Owned(b.to_string()),
            Value::Float(f) => Cow::Owned(f.to_string()),
            Value::Blob(b) => String::from_utf8_lossy(b.as_ref()),
            Value::Null => Cow::Borrowed(""),
        }
    }
}

#[derive(Clone, Debug)]
pub struct Row {
    pub values: Vec<Value<'static>>,
}

#[derive(Clone, Debug)]
pub struct Rows {
    pub rows: Vec<Row>,
}

#[derive(Clone, Debug)]
pub struct NamedRows {
    pub names: Vec<String>,
    pub rows: Vec<Row>,
}

#[derive(Clone, Copy)]
pub enum QueryType {
    Execute,
    Exists,
    QueryAll,
    QueryOne,
}

pub trait QueryResult: Sync + Send + 'static {
    fn from_exec(items: usize) -> Self;
    fn from_exists(exists: bool) -> Self;
    fn from_query_one(items: impl IntoRows) -> Self;
    fn from_query_all(items: impl IntoRows) -> Self;

    fn query_type() -> QueryType;
}

pub trait IntoRows {
    fn into_row(self) -> Option<Row>;
    fn into_rows(self) -> Rows;
    fn into_named_rows(self) -> NamedRows;
}

impl QueryResult for Option<Row> {
    fn query_type() -> QueryType {
        QueryType::QueryOne
    }

    fn from_exec(_: usize) -> Self {
        unreachable!()
    }

    fn from_exists(_: bool) -> Self {
        unreachable!()
    }

    fn from_query_all(_: impl IntoRows) -> Self {
        unreachable!()
    }

    fn from_query_one(items: impl IntoRows) -> Self {
        items.into_row()
    }
}

impl QueryResult for Rows {
    fn query_type() -> QueryType {
        QueryType::QueryAll
    }

    fn from_exec(_: usize) -> Self {
        unreachable!()
    }

    fn from_exists(_: bool) -> Self {
        unreachable!()
    }

    fn from_query_all(items: impl IntoRows) -> Self {
        items.into_rows()
    }

    fn from_query_one(_: impl IntoRows) -> Self {
        unreachable!()
    }
}

impl QueryResult for NamedRows {
    fn query_type() -> QueryType {
        QueryType::QueryAll
    }

    fn from_exec(_: usize) -> Self {
        unreachable!()
    }

    fn from_exists(_: bool) -> Self {
        unreachable!()
    }

    fn from_query_all(items: impl IntoRows) -> Self {
        items.into_named_rows()
    }

    fn from_query_one(_: impl IntoRows) -> Self {
        unreachable!()
    }
}

impl QueryResult for bool {
    fn query_type() -> QueryType {
        QueryType::Exists
    }

    fn from_exec(_: usize) -> Self {
        unreachable!()
    }

    fn from_exists(exists: bool) -> Self {
        exists
    }

    fn from_query_all(_: impl IntoRows) -> Self {
        unreachable!()
    }

    fn from_query_one(_: impl IntoRows) -> Self {
        unreachable!()
    }
}

impl QueryResult for usize {
    fn query_type() -> QueryType {
        QueryType::Execute
    }

    fn from_exec(items: usize) -> Self {
        items
    }

    fn from_exists(_: bool) -> Self {
        unreachable!()
    }

    fn from_query_all(_: impl IntoRows) -> Self {
        unreachable!()
    }

    fn from_query_one(_: impl IntoRows) -> Self {
        unreachable!()
    }
}

impl<'x> From<&'x str> for Value<'x> {
    fn from(value: &'x str) -> Self {
        Self::Text(value.into())
    }
}

impl<'x> From<String> for Value<'x> {
    fn from(value: String) -> Self {
        Self::Text(value.into())
    }
}

impl<'x> From<&'x String> for Value<'x> {
    fn from(value: &'x String) -> Self {
        Self::Text(value.into())
    }
}

impl<'x> From<Cow<'x, str>> for Value<'x> {
    fn from(value: Cow<'x, str>) -> Self {
        Self::Text(value)
    }
}

impl<'x> From<bool> for Value<'x> {
    fn from(value: bool) -> Self {
        Self::Bool(value)
    }
}

impl<'x> From<i64> for Value<'x> {
    fn from(value: i64) -> Self {
        Self::Integer(value)
    }
}

impl From<Value<'static>> for i64 {
    fn from(value: Value<'static>) -> Self {
        if let Value::Integer(value) = value {
            value
        } else {
            0
        }
    }
}

impl<'x> From<u64> for Value<'x> {
    fn from(value: u64) -> Self {
        Self::Integer(value as i64)
    }
}

impl<'x> From<u32> for Value<'x> {
    fn from(value: u32) -> Self {
        Self::Integer(value as i64)
    }
}

impl<'x> From<f64> for Value<'x> {
    fn from(value: f64) -> Self {
        Self::Float(value)
    }
}

impl<'x> From<&'x [u8]> for Value<'x> {
    fn from(value: &'x [u8]) -> Self {
        Self::Blob(value.into())
    }
}

impl<'x> From<Vec<u8>> for Value<'x> {
    fn from(value: Vec<u8>) -> Self {
        Self::Blob(value.into())
    }
}

impl<'x> Value<'x> {
    pub fn into_string(self) -> String {
        match self {
            Value::Text(s) => s.into_owned(),
            Value::Integer(i) => i.to_string(),
            Value::Bool(b) => b.to_string(),
            Value::Float(f) => f.to_string(),
            Value::Blob(b) => String::from_utf8_lossy(b.as_ref()).into_owned(),
            Value::Null => String::new(),
        }
    }
}

impl From<Row> for Vec<String> {
    fn from(value: Row) -> Self {
        value.values.into_iter().map(|v| v.into_string()).collect()
    }
}

impl From<Row> for Vec<u32> {
    fn from(value: Row) -> Self {
        value
            .values
            .into_iter()
            .filter_map(|v| {
                if let Value::Integer(v) = v {
                    Some(v as u32)
                } else {
                    None
                }
            })
            .collect()
    }
}

impl From<Rows> for Vec<String> {
    fn from(value: Rows) -> Self {
        value
            .rows
            .into_iter()
            .flat_map(|v| v.values.into_iter().map(|v| v.into_string()))
            .collect()
    }
}

impl From<Rows> for Vec<u32> {
    fn from(value: Rows) -> Self {
        value
            .rows
            .into_iter()
            .flat_map(|v| {
                v.values.into_iter().filter_map(|v| {
                    if let Value::Integer(v) = v {
                        Some(v as u32)
                    } else {
                        None
                    }
                })
            })
            .collect()
    }
}

impl Store {
    pub fn is_none(&self) -> bool {
        matches!(self, Self::None)
    }

    pub fn is_sql(&self) -> bool {
        match self {
            #[cfg(feature = "sqlite")]
            Store::SQLite(_) => true,
            #[cfg(feature = "postgres")]
            Store::PostgreSQL(_) => true,
            #[cfg(feature = "mysql")]
            Store::MySQL(_) => true,
            #[cfg(all(feature = "enterprise", any(feature = "postgres", feature = "mysql")))]
            Store::SQLReadReplica(_) => true,
            _ => false,
        }
    }

    pub fn is_pg_or_mysql(&self) -> bool {
        match self {
            #[cfg(feature = "sqlite")]
            Store::SQLite(_) => true,
            #[cfg(feature = "postgres")]
            Store::PostgreSQL(_) => true,
            _ => false,
        }
    }

    #[cfg(feature = "enterprise")]
    pub fn is_enterprise_store(&self) -> bool {
        match self {
            #[cfg(any(feature = "postgres", feature = "mysql"))]
            Store::SQLReadReplica(_) => true,
            _ => false,
        }
    }

    #[cfg(not(feature = "enterprise"))]
    pub fn is_enterprise_store(&self) -> bool {
        false
    }
}

impl std::fmt::Debug for Store {
    fn fmt(&self, f: &mut std::fmt::Formatter<'_>) -> std::fmt::Result {
        match self {
            #[cfg(feature = "sqlite")]
            Self::SQLite(_) => f.debug_tuple("SQLite").finish(),
            #[cfg(feature = "foundation")]
            Self::FoundationDb(_) => f.debug_tuple("FoundationDb").finish(),
            #[cfg(feature = "postgres")]
            Self::PostgreSQL(_) => f.debug_tuple("PostgreSQL").finish(),
            #[cfg(feature = "mysql")]
            Self::MySQL(_) => f.debug_tuple("MySQL").finish(),
            #[cfg(feature = "rocks")]
            Self::RocksDb(_) => f.debug_tuple("RocksDb").finish(),
<<<<<<< HEAD
            #[cfg(feature = "tikv")]
            Self::TiKV(_) => f.debug_tuple("TiKV").finish(),
            #[cfg(feature = "enterprise")]
=======
            #[cfg(all(feature = "enterprise", any(feature = "postgres", feature = "mysql")))]
>>>>>>> bd4129e1
            Self::SQLReadReplica(_) => f.debug_tuple("SQLReadReplica").finish(),
            Self::None => f.debug_tuple("None").finish(),
        }
    }
}

impl From<Value<'_>> for trc::Value {
    fn from(value: Value) -> Self {
        match value {
            Value::Integer(v) => trc::Value::Int(v),
            Value::Bool(v) => trc::Value::Bool(v),
            Value::Float(v) => trc::Value::Float(v),
            Value::Text(v) => trc::Value::String(v.into_owned()),
            Value::Blob(v) => trc::Value::Bytes(v.into_owned()),
            Value::Null => trc::Value::None,
        }
    }
}

impl Stores {
    pub fn disable_enterprise_only(&mut self) {
        #[cfg(feature = "enterprise")]
        {
            #[cfg(any(feature = "postgres", feature = "mysql"))]
            self.stores
                .retain(|_, store| !matches!(store, Store::SQLReadReplica(_)));
            self.blob_stores
                .retain(|_, store| !matches!(store.backend, BlobBackend::Composite(_)));
        }
    }
}<|MERGE_RESOLUTION|>--- conflicted
+++ resolved
@@ -187,13 +187,9 @@
     MySQL(Arc<MysqlStore>),
     #[cfg(feature = "rocks")]
     RocksDb(Arc<RocksDbStore>),
-<<<<<<< HEAD
     #[cfg(feature = "tikv")]
     TiKV(Arc<TikvStore>),
-    #[cfg(feature = "enterprise")]
-=======
     #[cfg(all(feature = "enterprise", any(feature = "postgres", feature = "mysql")))]
->>>>>>> bd4129e1
     SQLReadReplica(Arc<backend::composite::read_replica::SQLReadReplica>),
     #[default]
     None,
@@ -729,13 +725,9 @@
             Self::MySQL(_) => f.debug_tuple("MySQL").finish(),
             #[cfg(feature = "rocks")]
             Self::RocksDb(_) => f.debug_tuple("RocksDb").finish(),
-<<<<<<< HEAD
             #[cfg(feature = "tikv")]
             Self::TiKV(_) => f.debug_tuple("TiKV").finish(),
-            #[cfg(feature = "enterprise")]
-=======
             #[cfg(all(feature = "enterprise", any(feature = "postgres", feature = "mysql")))]
->>>>>>> bd4129e1
             Self::SQLReadReplica(_) => f.debug_tuple("SQLReadReplica").finish(),
             Self::None => f.debug_tuple("None").finish(),
         }
