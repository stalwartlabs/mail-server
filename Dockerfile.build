--- conflicted
+++ resolved
@@ -14,7 +14,6 @@
     TERM=xterm-256color
 # With zig, we only need libclang and make
 RUN \
-<<<<<<< HEAD
     --mount=type=cache,target=/var/cache/apt,sharing=locked \
     --mount=type=cache,target=/var/lib/apt,sharing=locked \
     rm -f /etc/apt/apt.conf.d/docker-clean && \
@@ -24,16 +23,6 @@
 # Install zig
 RUN \
     ZIG_VERSION=0.13.0 && \
-=======
-  --mount=type=cache,target=/var/cache/apt,sharing=locked \
-  --mount=type=cache,target=/var/lib/apt,sharing=locked \
-  rm -f /etc/apt/apt.conf.d/docker-clean && \
-  echo 'Binary::apt::APT::Keep-Downloaded-Packages "true";' >/etc/apt/apt.conf.d/keep-cache && \
-  apt-get update && \
-  apt-get install -yq --no-install-recommends curl jq xz-utils make libclang-16-dev
-# Install zig
-RUN ZIG_VERSION=$(curl --retry 5 -sL "https://api.github.com/repos/ziglang/zig/releases/latest" | jq -r '.tag_name') && \
->>>>>>> e0653fdf
     [ ! -z "$ZIG_VERSION" ] && \
     curl --retry 5 -Ls "https://ziglang.org/download/${ZIG_VERSION}/zig-linux-$(uname -m)-${ZIG_VERSION}.tar.xz" | tar -J -x -C /usr/local && \
     ln -s "/usr/local/zig-linux-$(uname -m)-${ZIG_VERSION}/zig" /usr/local/bin/zig
